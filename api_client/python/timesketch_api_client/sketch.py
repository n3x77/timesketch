# Copyright 2019 Google Inc. All rights reserved.
#
# Licensed under the Apache License, Version 2.0 (the "License");
# you may not use this file except in compliance with the License.
# You may obtain a copy of the License at
#
#     http://www.apache.org/licenses/LICENSE-2.0
#
# Unless required by applicable law or agreed to in writing, software
# distributed under the License is distributed on an "AS IS" BASIS,
# WITHOUT WARRANTIES OR CONDITIONS OF ANY KIND, either express or implied.
# See the License for the specific language governing permissions and
# limitations under the License.
"""Timesketch API client library."""
from __future__ import unicode_literals

import os
import json
import logging

import pandas

from . import analyzer
from . import aggregation
from . import definitions
from . import error
from . import resource
from . import story
from . import timeline
from . import view as view_lib


logging.basicConfig(level=os.environ.get('LOGLEVEL', 'INFO'))
logger = logging.getLogger('timesketch_api.sketch')


class Sketch(resource.BaseResource):
    """Timesketch sketch object.

    A sketch in Timesketch is a collection of one or more timelines. It has
    access control and its own namespace for things like labels and comments.

    Attributes:
        id: The ID of the sketch.
        api: An instance of TimesketchApi object.
    """

    DEFAULT_SIZE_LIMIT = 10000

    def __init__(self, sketch_id, api, sketch_name=None):
        """Initializes the Sketch object.

        Args:
            sketch_id: Primary key ID of the sketch.
            api: An instance of TimesketchApi object.
            sketch_name: Name of the sketch (optional).
        """
        self.id = sketch_id
        self.api = api
        self._archived = None
        self._sketch_name = sketch_name
        self._resource_uri = 'sketches/{0:d}'.format(self.id)
        super(Sketch, self).__init__(api=api, resource_uri=self._resource_uri)

    @property
    def acl(self):
        """Property that returns back a ACL dict."""
        data = self.lazyload_data()
        objects = data.get('objects')
        if not objects:
            return {}
        data_object = objects[0]
        permission_string = data_object.get('all_permissions')
        if not permission_string:
            return {}
        return json.loads(permission_string)

    @property
<<<<<<< HEAD
    def attributes(self):
        """Property that returns the sketch attributes."""
        data = self.lazyload_data()
        meta = data.get('meta', {})
        return meta.get('attributes', [])
=======
    def my_acl(self):
        """Property that returns back the ACL for the current user."""
        data = self.lazyload_data()
        objects = data.get('objects')
        if not objects:
            return []
        data_object = objects[0]
        permission_string = data_object.get('my_permissions')
        if not permission_string:
            return []
        return json.loads(permission_string)
>>>>>>> d494a9c4

    @property
    def labels(self):
        """Property that returns the sketch labels."""
        data = self.lazyload_data(refresh_cache=True)
        objects = data.get('objects', [])
        if not objects:
            return []

        sketch_data = objects[0]
        label_string = sketch_data.get('label_string', '')
        if label_string:
            return json.loads(label_string)

        return []

    @property
    def name(self):
        """Property that returns sketch name.

        Returns:
            Sketch name as string.
        """
        if not self._sketch_name:
            sketch = self.lazyload_data()
            self._sketch_name = sketch['objects'][0]['name']
        return self._sketch_name

    @name.setter
    def name(self, name_value):
        """Change the name of the sketch to a new value."""
        if not isinstance(name_value, str):
            logger.error('Unable to change the name to a non string value')
            return

        resource_url = '{0:s}/sketches/{1:d}/'.format(
            self.api.api_root, self.id)

        data = {
            'name': name_value,
        }
        response = self.api.session.post(resource_url, json=data)
        _ = error.check_return_status(response, logger)

        # Force the new name to be re-loaded.
        self._sketch_name = ''
        _ = self.lazyload_data(refresh_cache=True)

    @property
    def description(self):
        """Property that returns sketch description.

        Returns:
            Sketch description as string.
        """
        sketch = self.lazyload_data()
        return sketch['objects'][0]['description']

    @description.setter
    def description(self, description_value):
        """Change the sketch description to a new value."""
        if not isinstance(description_value, str):
            logger.error('Unable to change the name to a non string value')
            return

        resource_url = '{0:s}/sketches/{1:d}/'.format(
            self.api.api_root, self.id)

        data = {
            'description': description_value,
        }
        response = self.api.session.post(resource_url, json=data)
        _ = error.check_return_status(response, logger)

        # Force the new description to be re-loaded.
        _ = self.lazyload_data(refresh_cache=True)

    @property
    def status(self):
        """Property that returns sketch status.

        Returns:
            Sketch status as string.
        """
        sketch = self.lazyload_data()
        return sketch['objects'][0]['status'][0]['status']

    def _build_pandas_dataframe(self, search_response, return_fields=None):
        """Return a Pandas DataFrame from a query result dict.

        Args:
            search_response: dictionary with query results.
            return_fields: List of fields that should be included in the
                response. Optional and defaults to None.

        Returns:
            pandas DataFrame with the results.
        """
        return_list = []
        timelines = {}
        for timeline_obj in self.list_timelines():
            timelines[timeline_obj.index] = timeline_obj.name

        return_field_list = []
        if return_fields:
            if return_fields.startswith('\''):
                return_fields = return_fields[1:]
            if return_fields.endswith('\''):
                return_fields = return_fields[:-1]
            return_field_list = return_fields.split(',')

        for result in search_response.get('objects', []):
            source = result.get('_source', {})
            if not return_fields or '_id' in return_field_list:
                source['_id'] = result.get('_id')
            if not return_fields or '_type' in return_field_list:
                source['_type'] = result.get('_type')
            if not return_fields or '_index' in return_field_list:
                source['_index'] = result.get('_index')
            if not return_fields or '_source' in return_field_list:
                source['_source'] = timelines.get(result.get('_index'))

            return_list.append(source)

        data_frame = pandas.DataFrame(return_list)
        if 'datetime' in data_frame:
            try:
                data_frame['datetime'] = pandas.to_datetime(data_frame.datetime)
            except pandas.errors.OutOfBoundsDatetime:
                pass
        elif 'timestamp' in data_frame:
            try:
                data_frame['datetime'] = pandas.to_datetime(
                    data_frame.timestamp / 1e6, utc=True, unit='s')
            except pandas.errors.OutOfBoundsDatetime:
                pass

        return data_frame

    def add_sketch_label(self, label):
        """Add a label to the sketch.

        Args:
            label (str): A string with the label to add to the sketch.

        Returns:
            bool: A boolean to indicate whether the label was successfully
                  added to the sketch.
        """
        if label in self.labels:
            logger.error(
                'Label [{0:s}] already applied to sketch.'.format(label))
            return False

        resource_url = '{0:s}/sketches/{1:d}/'.format(
            self.api.api_root, self.id)

        data = {
            'labels': [label],
            'label_action': 'add',
        }
        response = self.api.session.post(resource_url, json=data)

        status = error.check_return_status(response, logger)
        if not status:
            logger.error('Unable to add the label to the sketch.')

        return status

    def remove_sketch_label(self, label):
        """Remove a label from the sketch.

        Args:
            label (str): A string with the label to remove from the sketch.

        Returns:
            bool: A boolean to indicate whether the label was successfully
                  removed from the sketch.
        """
        if label not in self.labels:
            logger.error(
                'Unable to remove label [{0:s}], not a label '
                'attached to this sketch.'.format(label))
            return False

        resource_url = '{0:s}/sketches/{1:d}/'.format(
            self.api.api_root, self.id)

        data = {
            'labels': [label],
            'label_action': 'remove',
        }
        response = self.api.session.post(resource_url, json=data)

        status = error.check_return_status(response, logger)
        if not status:
            logger.error('Unable to remove the label from the sketch.')

        return status

    def create_view(
            self, name, query_string='', query_dsl='', query_filter=None):
        """Create a view object.

        Args:
            name (str): the name of the view.
            query_string (str): Elasticsearch query string. This is optional
                yet either a query string or a query DSL is required.
            query_dsl (str): Elasticsearch query DSL as JSON string. This is
                optional yet either a query string or a query DSL is required.
            query_filter (dict): Filter for the query as a dict.

        Raises:
            ValueError: if neither query_string nor query_dsl is provided or
                if query_filter is not a dict.
            RuntimeError: if a view wasn't created for some reason.
        """
        if not (query_string or query_dsl):
            raise ValueError('You need to supply a query string or a dsl')

        if self.is_archived():
            raise RuntimeError('Unable create a view on an archived sketch.')

        resource_url = '{0:s}/sketches/{1:d}/views/'.format(
            self.api.api_root, self.id)

        if not query_filter:
            query_filter = {
                'time_start': None,
                'time_end': None,
                'size': 100,
                'terminate_after': 100,
                'indices': '_all',
                'order': 'asc'
            }

        if not isinstance(query_filter, dict):
            raise ValueError(
                'Unable to query with a query filter that isn\'t a dict.')

        data = {
            'name': name,
            'query': query_string,
            'filter': query_filter,
            'dsl': query_dsl,
        }
        response = self.api.session.post(resource_url, json=data)

        status = error.check_return_status(response, logger)
        if not status:
            error.error_message(
                response, 'Unable to create view', error=RuntimeError)

        response_json = error.get_response_json(response, logger)
        view_dict = response_json.get('objects', [{}])[0]
        return view_lib.View(
            view_id=view_dict.get('id'),
            view_name=name,
            sketch_id=self.id,
            api=self.api)

    def create_story(self, title):
        """Create a story object.

        Args:
            title: the title of the story.

        Raises:
            RuntimeError: if a story wasn't created for some reason.

        Returns:
            A story object (instance of Story) for the newly
            created story.
        """
        if self.is_archived():
            raise RuntimeError(
                'Unable to create a story in an archived sketch.')

        resource_url = '{0:s}/sketches/{1:d}/stories/'.format(
            self.api.api_root, self.id)
        data = {
            'title': title,
            'content': ''
        }

        response = self.api.session.post(resource_url, json=data)

        status = error.check_return_status(response, logger)
        if not status:
            error.error_message(
                response, 'Unable to create a story', error=RuntimeError)

        response_json = error.get_response_json(response, logger)
        story_dict = response_json.get('objects', [{}])[0]
        return story.Story(
            story_id=story_dict.get('id', 0),
            sketch=self,
            api=self.api)

    def delete(self):
        """Deletes the sketch."""
        if self.is_archived():
            raise RuntimeError(
                'Unable to delete an archived sketch, first '
                'unarchive then delete.')

        resource_url = '{0:s}/sketches/{1:d}/'.format(
            self.api.api_root, self.id)
        response = self.api.session.delete(resource_url)
        return error.check_return_status(response, logger)

    def add_to_acl(
            self, user_list=None, group_list=None,
            make_public=False, permissions=None):
        """Add users or groups to the sketch ACL.

        Args:
            user_list: optional list of users to add to the ACL
                of the sketch. Each user is a string.
            group_list: optional list of groups to add to the ACL
                of the sketch. Each user is a string.
            make_public: Optional boolean indicating the sketch should be
                marked as public.
            permissions: optional list of permissions (read, write, delete).
                If not the default set of permissions are applied (read, write)

        Returns:
            A boolean indicating whether the ACL change was successful.
        """
        if not user_list and not group_list:
            return True

        resource_url = '{0:s}/sketches/{1:d}/collaborators/'.format(
            self.api.api_root, self.id)

        data = {}
        if group_list:
            group_list_corrected = [str(x).strip() for x in group_list]
            data['groups'] = group_list_corrected

        if user_list:
            user_list_corrected = [str(x).strip() for x in user_list]
            data['users'] = user_list_corrected

        if make_public:
            data['public'] = 'true'

        if permissions:
            allowed_permissions = set(['read', 'write', 'delete'])
            use_permissions = list(
                allowed_permissions.intersection(set(permissions)))
            if set(use_permissions) != set(permissions):
                logger.warning('Some permissions are invalid: {0:s}'.format(
                    ', '.join(list(
                        set(permissions).difference(set(use_permissions))))))

            if not use_permissions:
                logger.error('No permissions left to add.')
                return False

            data['permissions'] = json.dumps(use_permissions)

        if not data:
            return True

        response = self.api.session.post(resource_url, json=data)
        # Refresh the sketch data to reflect ACL changes.
        _ = self.lazyload_data(refresh_cache=True)
        return error.check_return_status(response, logger)

    def list_aggregation_groups(self):
        """List all saved aggregation groups for this sketch.

        Returns:
            List of aggregation groups (instances of AggregationGroup objects)
        """
        if self.is_archived():
            raise RuntimeError(
                'Unable to list aggregation groups on an archived sketch.')
        groups = []
        resource_url = '{0:s}/sketches/{1:d}/aggregation/group/'.format(
            self.api.api_root, self.id)
        response = self.api.session.get(resource_url)
        data = error.get_response_json(response, logger)
        for group_dict in data.get('objects', []):
            if not group_dict.get('id'):
                continue
            group = aggregation.AggregationGroup(
                sketch=self, api=self.api)
            group.from_dict(group_dict)
            groups.append(group)
        return groups

    def list_aggregations(self, include_labels=None, exclude_labels=None):
        """List all saved aggregations for this sketch.

        Args:
            include_labels (list): list of strings with labels. If defined
                then only return aggregations that have the label in the list.
            exclude_labels (list): list of strings with labels. If defined
                then only return aggregations that don't have a label in the
                list. include_labels will be processed first in case both are
                defined.

        Returns:
            List of aggregations (instances of Aggregation objects)
        """
        if self.is_archived():
            raise RuntimeError(
                'Unable to list aggregations on an archived sketch.')
        aggregations = []
        data = self.lazyload_data(refresh_cache=True)

        objects = data.get('objects')
        if not objects:
            return aggregations

        if not isinstance(objects, (list, tuple)):
            return aggregations

        first_object = objects[0]
        if not isinstance(first_object, dict):
            return aggregations

        aggregation_groups = first_object.get('aggregationgroups')
        if aggregation_groups:
            aggregation_groups = aggregation_groups[0]
            groups = [
                x.get('id', 0) for x in aggregation_groups.get(
                    'aggregations', [])]
        else:
            groups = tuple()

        for aggregation_dict in first_object.get('aggregations', []):
            agg_id = aggregation_dict.get('id')
            if agg_id in groups:
                continue
            label_string = aggregation_dict.get('label_string', '')
            if label_string:
                labels = json.loads(label_string)
            else:
                labels = []

            if include_labels:
                if not any(x in include_labels for x in labels):
                    continue

            if exclude_labels:
                if any(x in exclude_labels for x in labels):
                    continue

            aggregation_obj = aggregation.Aggregation(
                sketch=self, api=self.api)
            aggregation_obj.from_store(aggregation_id=agg_id)
            aggregations.append(aggregation_obj)
        return aggregations

    def get_analyzer_status(self, as_sessions=False):
        """Returns a list of started analyzers and their status.

        Args:
            as_sessions (bool): optional, if set to True then a list of
                AnalyzerResult objects will be returned. Defaults to
                returning a list of dicts.
        Returns:
            If "as_sessions" is set then a list of AnalyzerResult gets
            returned, otherwise a list of dict objects that contains
            status information of each analyzer run. The dict contains
            information about what timeline it ran against, the
            results and current status of the analyzer run.
        """
        if self.is_archived():
            raise RuntimeError(
                'Unable to list analyzer status on an archived sketch.')
        stats_list = []
        sessions = []
        for timeline_obj in self.list_timelines():
            resource_uri = (
                '{0:s}/sketches/{1:d}/timelines/{2:d}/analysis').format(
                    self.api.api_root, self.id, timeline_obj.id)
            response = self.api.session.get(resource_uri)
            response_json = error.get_response_json(response, logger)
            objects = response_json.get('objects')
            if not objects:
                continue
            for result in objects[0]:
                session_id = result.get('analysissession_id')
                stat = {
                    'index': timeline_obj.index,
                    'timeline_id': timeline_obj.id,
                    'session_id': session_id,
                    'analyzer': result.get('analyzer_name', 'N/A'),
                    'results': result.get('result', 'N/A'),
                    'status': 'N/A',
                }
                if as_sessions and session_id:
                    sessions.append(analyzer.AnalyzerResult(
                        timeline_id=timeline_obj.id, session_id=session_id,
                        sketch_id=self.id, api=self.api))
                status = result.get('status', [])
                if len(status) == 1:
                    stat['status'] = status[0].get('status', 'N/A')
                stats_list.append(stat)

        if as_sessions:
            return sessions

        return stats_list

    def get_aggregation(self, aggregation_id):
        """Return a stored aggregation.

        Args:
            aggregation_id: id of the stored aggregation.

        Returns:
            An aggregation object, if stored (instance of Aggregation),
            otherwise None object.
        """
        if self.is_archived():
            raise RuntimeError(
                'Unable to get aggregations on an archived sketch.')
        for aggregation_obj in self.list_aggregations():
            if aggregation_obj.id == aggregation_id:
                return aggregation_obj
        return None

    def get_aggregation_group(self, group_id):
        """Return a stored aggregation group.

        Args:
            goup_id: id of the stored aggregation group.

        Returns:
            An aggregation group object (instance of AggregationGroup)
            if stored, otherwise None object.
        """
        if self.is_archived():
            raise RuntimeError(
                'Unable to get aggregation groups on an archived sketch.')

        for group_obj in self.list_aggregation_groups():
            if group_obj.id == group_id:
                return group_obj
        return None

    def get_story(self, story_id=None, story_title=None):
        """Returns a story object that is stored in the sketch.

        Args:
            story_id: an integer indicating the ID of the story to
                be fetched. Defaults to None.
            story_title: a string with the title of the story. Optional
                and defaults to None.

        Returns:
            A story object (instance of Story) if one is found. Returns
            a None if neiter story_id or story_title is defined or if
            the view does not exist. If a story title is defined and
            not a story id, the first story that is found with the same
            title will be returned.
        """
        if self.is_archived():
            raise RuntimeError(
                'Unable to get stories on an archived sketch.')

        if story_id is None and story_title is None:
            return None

        for story_obj in self.list_stories():
            if story_id and story_id == story_obj.id:
                return story_obj
            if story_title and story_title.lower() == story_obj.title.lower():
                return story_obj
        return None

    def get_view(self, view_id=None, view_name=None):
        """Returns a view object that is stored in the sketch.

        Args:
            view_id: an integer indicating the ID of the view to
                be fetched. Defaults to None.
            view_name: a string with the name of the view. Optional
                and defaults to None.

        Returns:
            A view object (instance of View) if one is found. Returns
            a None if neiter view_id or view_name is defined or if
            the view does not exist.
        """
        if self.is_archived():
            raise RuntimeError(
                'Unable to get views on an archived sketch.')

        if view_id is None and view_name is None:
            return None

        for view in self.list_views():
            if view_id and view_id == view.id:
                return view
            if view_name and view_name.lower() == view.name.lower():
                return view
        return None

    def list_stories(self):
        """Get a list of all stories that are attached to the sketch.

        Returns:
            List of stories (instances of Story objects)
        """
        if self.is_archived():
            raise RuntimeError(
                'Unable to list stories on an archived sketch.')

        story_list = []
        resource_url = '{0:s}/sketches/{1:d}/stories/'.format(
            self.api.api_root, self.id)
        response = self.api.session.get(resource_url)
        response_json = error.get_response_json(response, logger)
        story_objects = response_json.get('objects')
        if not story_objects:
            return story_list

        if not len(story_objects) == 1:
            return story_list
        stories = story_objects[0]
        for story_dict in stories:
            story_list.append(story.Story(
                story_id=story_dict.get('id', -1),
                sketch=self,
                api=self.api))
        return story_list

    def list_views(self):
        """List all saved views for this sketch.

        Returns:
            List of views (instances of View objects)
        """
        if self.is_archived():
            raise RuntimeError(
                'Unable to list views on an archived sketch.')

        sketch = self.lazyload_data()
        views = []
        for view in sketch['meta'].get('views', []):
            view_obj = view_lib.View(
                view_id=view['id'],
                view_name=view['name'],
                sketch_id=self.id,
                api=self.api)
            views.append(view_obj)
        return views

    def list_timelines(self):
        """List all timelines for this sketch.

        Returns:
            List of timelines (instances of Timeline objects)
        """
        if self.is_archived():
            raise RuntimeError(
                'Unable to list timelines on an archived sketch.')

        sketch = self.lazyload_data()
        timelines = []
        for timeline_dict in sketch['objects'][0]['timelines']:
            timeline_obj = timeline.Timeline(
                timeline_id=timeline_dict['id'],
                sketch_id=self.id,
                api=self.api,
                name=timeline_dict['name'],
                searchindex=timeline_dict['searchindex']['index_name'])
            timelines.append(timeline_obj)
        return timelines

    def upload(self, timeline_name, file_path, index=None):
        """Upload a CSV, JSONL or Plaso file to the server for indexing.

        Args:
            timeline_name: Name of the resulting timeline.
            file_path: Path to the file to be uploaded.
            index: Index name for the ES database

        Returns:
            Timeline object instance.
        """
        if self.is_archived():
            raise RuntimeError(
                'Unable to upload files to an archived sketch.')

        # TODO: Deprecate this function.
        logger.warning(
            'This function is about to be deprecated, please use the '
            'timesketch_import_client instead')

        resource_url = '{0:s}/upload/'.format(self.api.api_root)
        files = {'file': open(file_path, 'rb')}
        data = {'name': timeline_name, 'sketch_id': self.id,
                'index_name': index}
        response = self.api.session.post(resource_url, files=files, data=data)
        response_dict = error.get_response_json(response, logger)
        timeline_dict = response_dict['objects'][0]
        timeline_obj = timeline.Timeline(
            timeline_id=timeline_dict['id'],
            sketch_id=self.id,
            api=self.api,
            name=timeline_dict['name'],
            searchindex=timeline_dict['searchindex']['index_name'])
        return timeline_obj

    def add_timeline(self, searchindex):
        """Add timeline to sketch.

        Args:
            searchindex: SearchIndex object instance.

        Returns:
            Timeline object instance.
        """
        if self.is_archived():
            raise RuntimeError(
                'Unable to add a timeline to an archived sketch.')

        resource_url = '{0:s}/sketches/{1:d}/timelines/'.format(
            self.api.api_root, self.id)
        form_data = {'timeline': searchindex.id}
        response = self.api.session.post(resource_url, json=form_data)

        if response.status_code not in definitions.HTTP_STATUS_CODE_20X:
            error.error_message(
                response, message='Failed adding timeline',
                error=RuntimeError)

        response_dict = error.get_response_json(response, logger)
        timeline_dict = response_dict['objects'][0]
        timeline_obj = timeline.Timeline(
            timeline_id=timeline_dict['id'],
            sketch_id=self.id,
            api=self.api,
            name=timeline_dict['name'],
            searchindex=timeline_dict['searchindex']['index_name'])
        return timeline_obj

    def explore(self,
                query_string=None,
                query_dsl=None,
                query_filter=None,
                view=None,
                return_fields=None,
                as_pandas=False,
                max_entries=None,
                file_name=''):
        """Explore the sketch.

        Args:
            query_string (str): Elasticsearch query string.
            query_dsl (str): Elasticsearch query DSL as JSON string.
            query_filter (dict): Filter for the query as a dict.
            view: View object instance (optional).
            return_fields (str): A comma separated string with a list of fields
                that should be included in the response. Optional and defaults
                to None.
            as_pandas (bool): Optional bool that determines if the results
                should be returned back as a dictionary or a Pandas DataFrame.
            max_entries (int): Optional integer denoting a best effort to limit
                the output size to the number of events. Events are read in,
                10k at a time so there may be more events in the answer back
                than this number denotes, this is a best effort.
            file_name (str): Optional filename, if provided the results of
                the query will be exported to a ZIP file instead of being
                returned back as a dict or a pandas DataFrame. The ZIP file
                will contain a METADATA file and a CSV with the results from
                the query.

        Returns:
            Dictionary with query results or a pandas DataFrame if as_pandas
            is set to True. If file_name is provided then no value will be
            returned.

        Raises:
            ValueError: if unable to query for the results.
            RuntimeError: if the query is missing needed values, or if the
                sketch is archived.
        """
        if not (query_string or query_filter or query_dsl or view):
            raise RuntimeError('You need to supply a query or view')

        if self.is_archived():
            raise RuntimeError('Unable to query an archived sketch.')

        if query_filter:
            stop_size = query_filter.get('size', 0)
            terminate_after = query_filter.get('size', 0)
            if terminate_after and (terminate_after < stop_size):
                stop_size = terminate_after

            scrolling = bool(stop_size < self.DEFAULT_SIZE_LIMIT)
        else:
            scrolling = True
            stop_size = 0
            query_filter = {
                'time_start': None,
                'time_end': None,
                'size': self.DEFAULT_SIZE_LIMIT,
                'terminate_after': self.DEFAULT_SIZE_LIMIT,
                'indices': '_all',
                'order': 'asc'
            }

        if not isinstance(query_filter, dict):
            raise ValueError(
                'Unable to query with a query filter that isn\'t a dict.')

        if view:
            if view.query_string:
                query_string = view.query_string
            query_filter = view.query_filter
            query_dsl = view.query_dsl

        if as_pandas:
            query_filter.setdefault('size', self.DEFAULT_SIZE_LIMIT)
            query_filter.setdefault('terminate_after', self.DEFAULT_SIZE_LIMIT)

        resource_url = '{0:s}/sketches/{1:d}/explore/'.format(
            self.api.api_root, self.id)

        form_data = {
            'query': query_string,
            'filter': query_filter,
            'dsl': query_dsl,
            'fields': return_fields,
            'enable_scroll': scrolling,
            'file_name': file_name,
        }

        response = self.api.session.post(resource_url, json=form_data)
        if not error.check_return_status(response, logger):
            error.error_message(
                response, message='Unable to query results',
                error=ValueError)

        if file_name:
            with open(file_name, 'wb') as fw:
                fw.write(response.content)
            return True

        response_json = error.get_response_json(response, logger)

        scroll_id = response_json.get('meta', {}).get('scroll_id', '')
        form_data['scroll_id'] = scroll_id

        count = len(response_json.get('objects', []))
        total_count = count
        while count > 0:
            if max_entries and total_count >= max_entries:
                break
            if stop_size and total_count >= stop_size:
                break

            if not scroll_id:
                logger.debug('No scroll ID, will stop.')
                break

            more_response = self.api.session.post(resource_url, json=form_data)
            if not error.check_return_status(more_response, logger):
                error.error_message(
                    response, message='Unable to query results',
                    error=ValueError)
            more_response_json = error.get_response_json(more_response, logger)
            count = len(more_response_json.get('objects', []))
            total_count += count
            response_json['objects'].extend(
                more_response_json.get('objects', []))
            more_meta = more_response_json.get('meta', {})
            added_time = more_meta.get('es_time', 0)
            response_json['meta']['es_time'] += added_time

        total_elastic_count = response_json.get(
            'meta', {}).get('es_total_count', 0)
        if total_elastic_count != total_count:
            logger.info(
                '{0:d} results were returned, but {1:d} records matched the '
                'search query'.format(total_count, total_elastic_count))

        if as_pandas:
            return self._build_pandas_dataframe(response_json, return_fields)

        return response_json

    def list_available_analyzers(self):
        """Returns a list of available analyzers."""
        resource_url = '{0:s}/sketches/{1:d}/analyzer/'.format(
            self.api.api_root, self.id)

        response = self.api.session.get(resource_url)

        return error.get_response_json(response, logger)

    def run_analyzer(
            self, analyzer_name, analyzer_kwargs=None, timeline_id=None,
            timeline_name=None):
        """Run an analyzer on a timeline.

        Args:
            analyzer_name: the name of the analyzer class to run against the
                timeline.
            analyzer_kwargs: optional dict with parameters for the analyzer.
                This is optional and just for those analyzers that can accept
                further parameters.
            timeline_id: the ID of the timeline. This is optional and only
                required if timeline_name is not set.
            timeline_name: the name of the timeline in the timesketch UI. This
                is optional and only required if timeline_id is not set. If
                there are more than a single timeline with the same name a
                timeline_id is required.

        Raises:
            error.UnableToRunAnalyzer: if not able to run the analyzer.

        Returns:
            If the analyzer runs successfully return back an AnalyzerResult
            object.
        """
        if self.is_archived():
            raise error.UnableToRunAnalyzer(
                'Unable to run an analyzer on an archived sketch.')

        if not timeline_id and not timeline_name:
            return (
                'Unable to run analyzer, need to define either '
                'timeline ID or name')

        resource_url = '{0:s}/sketches/{1:d}/analyzer/'.format(
            self.api.api_root, self.id)

        # The analyzer_kwargs is expected to be a dict with the key
        # being the analyzer name, and the value being the key/value dict
        # with parameters for the analyzer.
        if analyzer_kwargs:
            if not isinstance(analyzer_kwargs, dict):
                raise error.UnableToRunAnalyzer(
                    'Unable to run analyzer, analyzer kwargs needs to be a '
                    'dict')
            if analyzer_name not in analyzer_kwargs:
                analyzer_kwargs = {analyzer_name: analyzer_kwargs}

        if timeline_name:
            sketch = self.lazyload_data(refresh_cache=True)
            timelines = []
            for timeline_dict in sketch['objects'][0]['timelines']:
                name = timeline_dict.get('name', '')
                if timeline_name.lower() == name.lower():
                    timelines.append(timeline_dict.get('id'))

            if not timelines:
                raise error.UnableToRunAnalyzer(
                    'No timelines with the name: {0:s} were found'.format(
                        timeline_name))

            if len(timelines) != 1:
                raise error.UnableToRunAnalyzer(
                    'There are {0:d} timelines defined in the sketch with '
                    'this name, please use a unique name or a '
                    'timeline ID'.format(len(timelines)))

            timeline_id = timelines[0]

        data = {
            'timeline_id': timeline_id,
            'analyzer_names': [analyzer_name],
            'analyzer_kwargs': analyzer_kwargs,
        }

        response = self.api.session.post(resource_url, json=data)

        if not error.check_return_status(response, logger):
            raise error.UnableToRunAnalyzer('[{0:d}] {1!s} {2!s}'.format(
                response.status_code, response.reason, response.text))

        data = error.get_response_json(response, logger)
        objects = data.get('objects', [])
        if not objects:
            raise error.UnableToRunAnalyzer(
                'No session data returned back, analyzer may have run but '
                'unable to verify, please verify manually.')

        session_id = objects[0].get('analysis_session')
        if not session_id:
            raise error.UnableToRunAnalyzer(
                'Analyzer may have run, but there is no session ID to '
                'verify that it has. Please verify manually.')

        session = analyzer.AnalyzerResult(
            timeline_id=timeline_id, session_id=session_id,
            sketch_id=self.id, api=self.api)
        return session

    def remove_acl(
            self, user_list=None, group_list=None, remove_public=False,
            permissions=None):
        """Remove users or groups to the sketch ACL.

        Args:
            user_list: optional list of users to remove from the ACL
                of the sketch. Each user is a string.
            group_list: optional list of groups to remove from the ACL
                of the sketch. Each user is a string.
            remove_public: Optional boolean indicating the sketch should be
                no longer marked as public.
            permissions: optional list of permissions (read, write, delete).
                If not the default set of permissions are applied (read, write)

        Returns:
            A boolean indicating whether the ACL change was successful.
        """
        if not user_list and not group_list:
            return True

        resource_url = '{0:s}/sketches/{1:d}/collaborators/'.format(
            self.api.api_root, self.id)

        data = {}
        if group_list:
            group_list_corrected = [str(x).strip() for x in group_list]
            data['remove_groups'] = group_list_corrected

        if user_list:
            user_list_corrected = [str(x).strip() for x in user_list]
            data['remove_users'] = user_list_corrected

        if remove_public:
            data['public'] = 'false'

        if permissions:
            allowed_permissions = set(['read', 'write', 'delete'])
            permissions = list(
                allowed_permissions.intersection(set(permissions)))
            data['permissions'] = json.dumps(permissions)

        if not data:
            return True

        response = self.api.session.post(resource_url, json=data)
        # Refresh the sketch data to reflect ACL changes.
        _ = self.lazyload_data(refresh_cache=True)
        return error.check_return_status(response, logger)

    def aggregate(self, aggregate_dsl):
        """Run an aggregation request on the sketch.

        Args:
            aggregate_dsl: Elasticsearch aggregation query DSL string.

        Returns:
            An aggregation object (instance of Aggregation).

        Raises:
            ValueError: if unable to query for the results.
        """
        if self.is_archived():
            raise ValueError(
                'Unable to run an aggregation on an archived sketch.')

        if not aggregate_dsl:
            raise RuntimeError(
                'You need to supply an aggregation query DSL string.')

        aggregation_obj = aggregation.Aggregation(sketch=self, api=self.api)
        aggregation_obj.from_explore(aggregate_dsl)

        return aggregation_obj

    def list_available_aggregators(self):
        """Return a list of all available aggregators in the sketch."""
        data = self.lazyload_data()
        meta = data.get('meta', {})
        entries = []
        for name, options in iter(meta.get('aggregators', {}).items()):
            for field in options.get('form_fields', []):
                entry = {
                    'aggregator_name': name,
                    'parameter': field.get('name'),
                    'notes': field.get('label')
                }
                if field.get('type') == 'ts-dynamic-form-select-input':
                    entry['value'] = '|'.join(field.get('options', []))
                    entry['type'] = 'selection'
                else:
                    _, _, entry['type'] = field.get('type').partition(
                        'ts-dynamic-form-')
                entries.append(entry)
        return pandas.DataFrame(entries)

    def run_aggregator(
            self, aggregator_name, aggregator_parameters):
        """Run an aggregator class.

        Args:
            aggregator_name: Name of the aggregator to run.
            aggregator_parameters: A dict with key/value pairs of parameters
                the aggregator needs to run.

        Returns:
            An aggregation object (instance of Aggregator).
        """
        if self.is_archived():
            raise RuntimeError(
                'Unable to run an aggregator on an archived sketch.')

        aggregation_obj = aggregation.Aggregation(
            sketch=self,
            api=self.api)
        aggregation_obj.from_aggregator_run(
            aggregator_name=aggregator_name,
            aggregator_parameters=aggregator_parameters
        )

        return aggregation_obj

    def store_aggregation(
            self, name, description, aggregator_name, aggregator_parameters,
            chart_type=''):
        """Store an aggregation in the sketch.

        Args:
            name: a name that will be associated with the aggregation.
            description: description of the aggregation, visible in the UI.
            aggregator_name: name of the aggregator class.
            aggregator_parameters: parameters of the aggregator.
            chart_type: string representing the chart type.

        Raises:
            RuntimeError: if the client is unable to store the aggregation.

        Returns:
          A stored aggregation object or None if not stored.
        """
        if self.is_archived():
            raise RuntimeError(
                'Unable to store an aggregator on an archived sketch.')

        # TODO: Deprecate this function.
        logger.warning(
            'This function is about to be deprecated, please use the '
            '`.save()` function of an aggregation object instead')

        aggregator_obj = self.run_aggregator(
            aggregator_name, aggregator_parameters)
        aggregator_obj.name = name
        aggregator_obj.description = description
        if chart_type:
            aggregator_obj.chart_type = chart_type
        if aggregator_obj.save():
            _ = self.lazyload_data(refresh_cache=True)
            return aggregator_obj

        return None

    def comment_event(self, event_id, index, comment_text):
        """
        Adds a comment to a single event.

        Args:
            event_id: id of the event
            index: The Elasticsearch index name
            comment_text: text to add as a comment
        Returns:
             a json data of the query.
        """
        if self.is_archived():
            raise RuntimeError(
                'Unable to comment on an event in an archived sketch.')

        form_data = {
            'annotation': comment_text,
            'annotation_type': 'comment',
            'events': {
                '_id': event_id,
                '_index': index,
                '_type': 'generic_event'}
        }
        resource_url = '{0:s}/sketches/{1:d}/event/annotate/'.format(
            self.api.api_root, self.id)
        response = self.api.session.post(resource_url, json=form_data)
        return error.get_response_json(response, logger)

    def label_events(self, events, label_name):
        """Labels one or more events with label_name.

        Args:
            events: Array of JSON objects representing events.
            label_name: String to label the event with.

        Returns:
            Dictionary with query results.
        """
        if self.is_archived():
            raise RuntimeError(
                'Unable to label events in an archived sketch.')

        form_data = {
            'annotation': label_name,
            'annotation_type': 'label',
            'events': events
        }
        resource_url = '{0:s}/sketches/{1:d}/event/annotate/'.format(
            self.api.api_root, self.id)
        response = self.api.session.post(resource_url, json=form_data)
        return error.get_response_json(response, logger)

    def tag_events(self, events, tags, verbose=False):
        """Tags one or more events with a list of tags.

        Args:
            events: Array of JSON objects representing events.
            tags: List of tags (str) to add to the events.
            verbose: Bool that determines whether extra information
                is added to the meta dict that gets returned.

        Raises:
            ValueError: if tags is not a list of strings.
            RuntimeError: if the sketch is archived.

        Returns:
            A dict with the results from the tagging operation.
        """
        if self.is_archived():
            raise RuntimeError(
                'Unable to tag events in an archived sketch.')

        if not isinstance(tags, list):
            raise ValueError('Tags need to be a list.')

        if not all([isinstance(x, str) for x in tags]):
            raise ValueError('Tags need to be a list of strings.')

        form_data = {
            'tag_string': json.dumps(tags),
            'events': events,
            'verbose': verbose,
        }
        resource_url = '{0:s}/sketches/{1:d}/event/tagging/'.format(
            self.api.api_root, self.id)
        response = self.api.session.post(resource_url, json=form_data)
        status = error.check_return_status(response, logger)
        if not status:
            return {
                'number_of_events': len(events),
                'number_of_events_with_tag': 0,
                'success': status
            }

        response_json = error.get_response_json(response, logger)
        meta = response_json.get('meta', {})
        meta['total_number_of_events_sent_by_client'] = len(events)
        return meta

    def search_by_label(
            self, label_name, return_fields=None, max_entries=None,
            as_pandas=False):
        """Searches for all events containing a given label.

        Args:
            label_name: A string representing the label to search for.
            return_fields (str): A comma separated string with a list of fields
                that should be included in the response. Optional and defaults
                to None.
            max_entries (int): Optional integer denoting a best effort to limit
                the output size to the number of events. Events are read in,
                10k at a time so there may be more events in the answer back
                than this number denotes, this is a best effort.
            as_pandas: Optional bool that determines if the results should
                be returned back as a dictionary or a Pandas DataFrame.

        Returns:
            A dictionary with query results.
        """
        if self.is_archived():
            raise RuntimeError(
                'Unable to search for labels in an archived sketch.')

        query = {
            'nested': {
                'path': 'timesketch_label',
                'query': {
                    'bool': {
                        'must': [
                            {
                                'term': {
                                    'timesketch_label.name': label_name
                                }
                            },
                            {
                                'term': {
                                    'timesketch_label.sketch_id': self.id
                                }
                            }
                        ]
                    }
                }
            }
        }
        return self.explore(
            query_dsl=json.dumps({'query': query}), return_fields=return_fields,
            max_entries=max_entries, as_pandas=as_pandas)

    def add_event(
            self, message, date, timestamp_desc, attributes=None,
            tags=None):
        """Adds an event to the sketch specific timeline.

        Args:
            message: A string that will be used as the message string.
            date: A string with the timestamp of the message. This should be
                in a human readable format, eg: "2020-09-03T22:52:21".
            timestamp_desc : Description of the timestamp.
            attributes: A dict of extra attributes to add to the event.
            tags: A list of strings to include as tags.

        Raises:
            ValueError: If tags is not a list of strings or attributes
                is not a dict.

        Returns:
            Dictionary with query results.
        """
        if self.is_archived():
            raise RuntimeError(
                'Unable to add an event to an archived sketch.')

        if tags is None:
            tags = []

        if not isinstance(tags, list):
            raise ValueError('Tags needs to be a list.')

        if any([not isinstance(tag, str) for tag in tags]):
            raise ValueError('Tags needs to be a list of strings.')

        if attributes is None:
            attributes = {}

        if not isinstance(attributes, dict):
            raise ValueError('Attributes needs to be a dict.')

        form_data = {
            'date_string': date,
            'timestamp_desc': timestamp_desc,
            'message': message,
            'tag': tags
        }
        if any([x in attributes for x in form_data]):
            raise ValueError('Attributes cannot overwrite values already set.')

        form_data['attributes'] = attributes

        resource_url = '{0:s}/sketches/{1:d}/event/create/'.format(
            self.api.api_root, self.id)
        response = self.api.session.post(resource_url, json=form_data)
        return error.get_response_json(response, logger)

    def is_archived(self):
        """Return a boolean indicating whether the sketch has been archived."""
        if self._archived is not None:
            return self._archived

        resource_url = '{0:s}/sketches/{1:d}/archive/'.format(
            self.api.api_root, self.id)
        response = self.api.session.get(resource_url)
        data = error.get_response_json(response, logger)
        meta = data.get('meta', {})
        self._archived = meta.get('is_archived', False)
        return self._archived

    def archive(self):
        """Archive a sketch and return a boolean whether it was succesful."""
        if self.is_archived():
            logger.error('Sketch already archived.')
            return False

        resource_url = '{0:s}/sketches/{1:d}/archive/'.format(
            self.api.api_root, self.id)
        data = {
            'action': 'archive'
        }
        response = self.api.session.post(resource_url, json=data)
        return_status = error.check_return_status(response, logger)
        self._archived = return_status

        return return_status

    def unarchive(self):
        """Unarchives a sketch and return boolean whether it was succesful."""
        if not self.is_archived():
            logger.error('Sketch wasn\'t archived.')
            return False

        resource_url = '{0:s}/sketches/{1:d}/archive/'.format(
            self.api.api_root, self.id)
        data = {
            'action': 'unarchive'
        }
        response = self.api.session.post(resource_url, json=data)
        return_status = error.check_return_status(response, logger)

        # return_status = True means unarchive is successful or that
        # the archive status is False.
        self._archived = not return_status
        return return_status

    def export(self, file_path):
        """Exports the content of the story to a ZIP file.

        Args:
            file_path (str): a file path where the ZIP file will be saved.

        Raises:
            RuntimeError: if sketch cannot be exported.
        """
        directory = os.path.dirname(file_path)
        if not os.path.isdir(directory):
            raise RuntimeError(
                'The directory needs to exist, please create: '
                '{0:s} first'.format(directory))

        if not file_path.lower().endswith('.zip'):
            logger.warning('File does not end with a .zip, adding it.')
            file_path = '{0:s}.zip'.format(file_path)

        if os.path.isfile(file_path):
            raise RuntimeError('File [{0:s}] already exists.'.format(file_path))

        form_data = {
            'action': 'export'
        }
        resource_url = '{0:s}/sketches/{1:d}/archive/'.format(
            self.api.api_root, self.id)

        response = self.api.session.post(resource_url, json=form_data)
        status = error.check_return_status(response, logger)
        if not status:
            error.error_message(
                response, message='Failed exporting the sketch',
                error=RuntimeError)

        with open(file_path, 'wb') as fw:
            fw.write(response.content)<|MERGE_RESOLUTION|>--- conflicted
+++ resolved
@@ -62,6 +62,58 @@
         self._resource_uri = 'sketches/{0:d}'.format(self.id)
         super(Sketch, self).__init__(api=api, resource_uri=self._resource_uri)
 
+    def _build_pandas_dataframe(self, search_response, return_fields=None):
+        """Return a Pandas DataFrame from a query result dict.
+
+        Args:
+            search_response: dictionary with query results.
+            return_fields: List of fields that should be included in the
+                response. Optional and defaults to None.
+
+        Returns:
+            pandas DataFrame with the results.
+        """
+        return_list = []
+        timelines = {}
+        for timeline_obj in self.list_timelines():
+            timelines[timeline_obj.index] = timeline_obj.name
+
+        return_field_list = []
+        if return_fields:
+            if return_fields.startswith('\''):
+                return_fields = return_fields[1:]
+            if return_fields.endswith('\''):
+                return_fields = return_fields[:-1]
+            return_field_list = return_fields.split(',')
+
+        for result in search_response.get('objects', []):
+            source = result.get('_source', {})
+            if not return_fields or '_id' in return_field_list:
+                source['_id'] = result.get('_id')
+            if not return_fields or '_type' in return_field_list:
+                source['_type'] = result.get('_type')
+            if not return_fields or '_index' in return_field_list:
+                source['_index'] = result.get('_index')
+            if not return_fields or '_source' in return_field_list:
+                source['_source'] = timelines.get(result.get('_index'))
+
+            return_list.append(source)
+
+        data_frame = pandas.DataFrame(return_list)
+        if 'datetime' in data_frame:
+            try:
+                data_frame['datetime'] = pandas.to_datetime(data_frame.datetime)
+            except pandas.errors.OutOfBoundsDatetime:
+                pass
+        elif 'timestamp' in data_frame:
+            try:
+                data_frame['datetime'] = pandas.to_datetime(
+                    data_frame.timestamp / 1e6, utc=True, unit='s')
+            except pandas.errors.OutOfBoundsDatetime:
+                pass
+
+        return data_frame
+
     @property
     def acl(self):
         """Property that returns back a ACL dict."""
@@ -76,13 +128,57 @@
         return json.loads(permission_string)
 
     @property
-<<<<<<< HEAD
     def attributes(self):
         """Property that returns the sketch attributes."""
         data = self.lazyload_data()
         meta = data.get('meta', {})
         return meta.get('attributes', [])
-=======
+
+    @property
+    def description(self):
+        """Property that returns sketch description.
+
+        Returns:
+            Sketch description as string.
+        """
+        sketch = self.lazyload_data()
+        return sketch['objects'][0]['description']
+
+    @description.setter
+    def description(self, description_value):
+        """Change the sketch description to a new value."""
+        if not isinstance(description_value, str):
+            logger.error('Unable to change the name to a non string value')
+            return
+
+        resource_url = '{0:s}/sketches/{1:d}/'.format(
+            self.api.api_root, self.id)
+
+        data = {
+            'description': description_value,
+        }
+        response = self.api.session.post(resource_url, json=data)
+        _ = error.check_return_status(response, logger)
+
+        # Force the new description to be re-loaded.
+        _ = self.lazyload_data(refresh_cache=True)
+
+    @property
+    def labels(self):
+        """Property that returns the sketch labels."""
+        data = self.lazyload_data(refresh_cache=True)
+        objects = data.get('objects', [])
+        if not objects:
+            return []
+
+        sketch_data = objects[0]
+        label_string = sketch_data.get('label_string', '')
+        if label_string:
+            return json.loads(label_string)
+
+        return []
+
+    @property
     def my_acl(self):
         """Property that returns back the ACL for the current user."""
         data = self.lazyload_data()
@@ -94,22 +190,6 @@
         if not permission_string:
             return []
         return json.loads(permission_string)
->>>>>>> d494a9c4
-
-    @property
-    def labels(self):
-        """Property that returns the sketch labels."""
-        data = self.lazyload_data(refresh_cache=True)
-        objects = data.get('objects', [])
-        if not objects:
-            return []
-
-        sketch_data = objects[0]
-        label_string = sketch_data.get('label_string', '')
-        if label_string:
-            return json.loads(label_string)
-
-        return []
 
     @property
     def name(self):
@@ -144,35 +224,6 @@
         _ = self.lazyload_data(refresh_cache=True)
 
     @property
-    def description(self):
-        """Property that returns sketch description.
-
-        Returns:
-            Sketch description as string.
-        """
-        sketch = self.lazyload_data()
-        return sketch['objects'][0]['description']
-
-    @description.setter
-    def description(self, description_value):
-        """Change the sketch description to a new value."""
-        if not isinstance(description_value, str):
-            logger.error('Unable to change the name to a non string value')
-            return
-
-        resource_url = '{0:s}/sketches/{1:d}/'.format(
-            self.api.api_root, self.id)
-
-        data = {
-            'description': description_value,
-        }
-        response = self.api.session.post(resource_url, json=data)
-        _ = error.check_return_status(response, logger)
-
-        # Force the new description to be re-loaded.
-        _ = self.lazyload_data(refresh_cache=True)
-
-    @property
     def status(self):
         """Property that returns sketch status.
 
@@ -181,58 +232,6 @@
         """
         sketch = self.lazyload_data()
         return sketch['objects'][0]['status'][0]['status']
-
-    def _build_pandas_dataframe(self, search_response, return_fields=None):
-        """Return a Pandas DataFrame from a query result dict.
-
-        Args:
-            search_response: dictionary with query results.
-            return_fields: List of fields that should be included in the
-                response. Optional and defaults to None.
-
-        Returns:
-            pandas DataFrame with the results.
-        """
-        return_list = []
-        timelines = {}
-        for timeline_obj in self.list_timelines():
-            timelines[timeline_obj.index] = timeline_obj.name
-
-        return_field_list = []
-        if return_fields:
-            if return_fields.startswith('\''):
-                return_fields = return_fields[1:]
-            if return_fields.endswith('\''):
-                return_fields = return_fields[:-1]
-            return_field_list = return_fields.split(',')
-
-        for result in search_response.get('objects', []):
-            source = result.get('_source', {})
-            if not return_fields or '_id' in return_field_list:
-                source['_id'] = result.get('_id')
-            if not return_fields or '_type' in return_field_list:
-                source['_type'] = result.get('_type')
-            if not return_fields or '_index' in return_field_list:
-                source['_index'] = result.get('_index')
-            if not return_fields or '_source' in return_field_list:
-                source['_source'] = timelines.get(result.get('_index'))
-
-            return_list.append(source)
-
-        data_frame = pandas.DataFrame(return_list)
-        if 'datetime' in data_frame:
-            try:
-                data_frame['datetime'] = pandas.to_datetime(data_frame.datetime)
-            except pandas.errors.OutOfBoundsDatetime:
-                pass
-        elif 'timestamp' in data_frame:
-            try:
-                data_frame['datetime'] = pandas.to_datetime(
-                    data_frame.timestamp / 1e6, utc=True, unit='s')
-            except pandas.errors.OutOfBoundsDatetime:
-                pass
-
-        return data_frame
 
     def add_sketch_label(self, label):
         """Add a label to the sketch.
