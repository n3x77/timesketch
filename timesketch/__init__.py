--- conflicted
+++ resolved
@@ -148,21 +148,11 @@
     api_v1.add_resource(
         TimelineResource,
         u'/sketches/<int:sketch_id>/timelines/<int:timeline_id>/')
-<<<<<<< HEAD
-    api_v1.add_resource(
-        SearchIndexListResource, u'/searchindices/')
-    api_v1.add_resource(
-        SearchIndexResource, u'/searchindices/<int:searchindex_id>/')
-    api_v1.add_resource(
-        GraphResource,
-        u'/sketches/<int:sketch_id>/explore/graph/')
-=======
     api_v1.add_resource(SearchIndexListResource, u'/timelines/')
     api_v1.add_resource(SearchIndexResource,
                         u'/timelines/<int:searchindex_id>/')
     api_v1.add_resource(GraphResource,
                         u'/sketches/<int:sketch_id>/explore/graph/')
->>>>>>> ec58d2b0
 
     # Register error handlers
     # pylint: disable=unused-variable
