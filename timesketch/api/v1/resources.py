--- conflicted
+++ resolved
@@ -332,52 +332,6 @@
             } for searchtemplate in SearchTemplate.query.all()])
         return self.to_json(sketch, meta=meta)
 
-<<<<<<< HEAD
-=======
-    @login_required
-    def post(self, sketch_id):
-        """Handles POST request to the resource.
-
-        Returns:
-            A sketch in JSON (instance of flask.wrappers.Response)
-
-        Raises:
-            ApiHTTPError
-        """
-        sketch = Sketch.query.get_with_acl(sketch_id)
-        searchindices_in_sketch = [t.searchindex.id for t in sketch.timelines]
-        indices = SearchIndex.all_with_acl(current_user).order_by(
-            desc(SearchIndex.created_at)).filter(
-                not_(SearchIndex.id.in_(searchindices_in_sketch)))
-
-        add_timeline_form = AddTimelineForm.build(request)
-        add_timeline_form.timelines.choices = set((i.id, i.name)
-                                                  for i in indices.all())
-
-        if add_timeline_form.validate_on_submit():
-            if not sketch.has_permission(current_user, u'write'):
-                abort(HTTP_STATUS_CODE_FORBIDDEN)
-            for searchindex_id in add_timeline_form.timelines.data:
-                searchindex = SearchIndex.query.get_with_acl(searchindex_id)
-                if searchindex not in [
-                        t.searchindex for t in sketch.timelines
-                ]:
-                    _timeline = Timeline(
-                        name=searchindex.name,
-                        description=searchindex.description,
-                        sketch=sketch,
-                        user=current_user,
-                        searchindex=searchindex)
-                    db_session.add(_timeline)
-                    sketch.timelines.append(_timeline)
-            db_session.commit()
-            return self.to_json(sketch, status_code=HTTP_STATUS_CODE_CREATED)
-        else:
-            raise ApiHTTPError(
-                message=add_timeline_form.errors,
-                status_code=HTTP_STATUS_CODE_BAD_REQUEST)
-
->>>>>>> ec58d2b0
 
 class ViewListResource(ResourceMixin, Resource):
     """Resource to create a View."""
@@ -1370,15 +1324,8 @@
                 metadata[u'created'] = False
             else:
                 searchindex = SearchIndex.get_or_create(
-<<<<<<< HEAD
                     name=searchindex_name, description=searchindex_name,
                     user=current_user, index_name=es_index_name)
-=======
-                    name=timeline_name,
-                    description=timeline_name,
-                    user=current_user,
-                    index_name=index_name)
->>>>>>> ec58d2b0
                 searchindex.grant_permission(
                     permission=u'read', user=current_user)
 
