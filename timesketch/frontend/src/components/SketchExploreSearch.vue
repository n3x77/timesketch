--- conflicted
+++ resolved
@@ -186,12 +186,9 @@
       showCreateViewModal: false,
       showFilters: false,
       showAggregations: false,
-<<<<<<< HEAD
+      showSearch: true,
       numEvents: 40,
       sortOrder: "asc"
-=======
-      showSearch: true
->>>>>>> df577bf2
     }
   },
   computed: {
